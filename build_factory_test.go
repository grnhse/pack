package pack_test

import (
	"bytes"
	"io/ioutil"
	"math/rand"
	"os"
	"testing"
	"time"

	"github.com/fatih/color"

	"github.com/buildpack/pack/config"
	"github.com/buildpack/pack/logging"

	"github.com/golang/mock/gomock"
	"github.com/sclevine/spec"
	"github.com/sclevine/spec/report"

	"github.com/buildpack/pack"
	"github.com/buildpack/pack/mocks"
	h "github.com/buildpack/pack/testhelpers"
)

var registryConfig *h.TestRegistryConfig

func TestBuildFactory(t *testing.T) {
	color.NoColor = true
	rand.Seed(time.Now().UTC().UnixNano())
	spec.Run(t, "build_factory", testBuildFactory, spec.Report(report.Terminal{}))
}

func testBuildFactory(t *testing.T, when spec.G, it spec.S) {
	when("#BuildConfigFromFlags", func() {
		var (
			outBuf           bytes.Buffer
			errBuf           bytes.Buffer
			logger           *logging.Logger
			mockController   *gomock.Controller
			factory          *pack.BuildFactory
			mockImageFactory *mocks.MockImageFactory
			mockCache        *mocks.MockCache
		)

		it.Before(func() {
			mockController = gomock.NewController(t)
			mockImageFactory = mocks.NewMockImageFactory(mockController)
			mockCache = mocks.NewMockCache(mockController)
			logger = logging.NewLogger(&outBuf, &errBuf, true, false)

			factory = &pack.BuildFactory{
				ImageFactory: mockImageFactory,
				Config: &config.Config{
					DefaultBuilder: "some/builder",
				},
				Logger: logger,
				Cache:  mockCache,
			}

			mockCache.EXPECT().Volume().AnyTimes()
		})

		it.After(func() {
			mockController.Finish()
		})

		it("defaults to daemon, default-builder, pulls builder and run images, selects run-image from builder", func() {
			mockBuilderImage := mocks.NewMockImage(mockController)
			mockBuilderImage.EXPECT().Label("io.buildpacks.stack.id").Return("some.stack.id", nil)
			mockBuilderImage.EXPECT().Label("io.buildpacks.builder.metadata").Return(`{"runImage": {"image": "some/run"}}`, nil)
			mockImageFactory.EXPECT().NewLocal("some/builder", true).Return(mockBuilderImage, nil)

			mockRunImage := mocks.NewMockImage(mockController)
			mockRunImage.EXPECT().Label("io.buildpacks.stack.id").Return("some.stack.id", nil)
			mockRunImage.EXPECT().Found().Return(true, nil)
			mockImageFactory.EXPECT().NewLocal("some/run", true).Return(mockRunImage, nil)

			config, err := factory.BuildConfigFromFlags(&pack.BuildFlags{
				RepoName: "some/app",
				Builder:  "",
			})
			h.AssertNil(t, err)
			h.AssertEq(t, config.RunImage, "some/run")
			h.AssertEq(t, config.Builder, "some/builder")
		})

		it("respects builder from flags", func() {
			mockBuilderImage := mocks.NewMockImage(mockController)
			mockBuilderImage.EXPECT().Label("io.buildpacks.stack.id").Return("some.stack.id", nil)
			mockBuilderImage.EXPECT().Label("io.buildpacks.builder.metadata").Return(`{"runImage": {"image": "some/run"}}`, nil)
			mockImageFactory.EXPECT().NewLocal("custom/builder", true).Return(mockBuilderImage, nil)

			mockRunImage := mocks.NewMockImage(mockController)
			mockRunImage.EXPECT().Label("io.buildpacks.stack.id").Return("some.stack.id", nil)
			mockRunImage.EXPECT().Found().Return(true, nil)
			mockImageFactory.EXPECT().NewLocal("some/run", true).Return(mockRunImage, nil)

			config, err := factory.BuildConfigFromFlags(&pack.BuildFlags{
				RepoName: "some/app",
				Builder:  "custom/builder",
			})
			h.AssertNil(t, err)
			h.AssertEq(t, config.RunImage, "some/run")
			h.AssertEq(t, config.Builder, "custom/builder")
		})

		it("doesn't pull builder or run images when --no-pull is passed", func() {
			mockBuilderImage := mocks.NewMockImage(mockController)
			mockBuilderImage.EXPECT().Label("io.buildpacks.stack.id").Return("some.stack.id", nil)
			mockBuilderImage.EXPECT().Label("io.buildpacks.builder.metadata").Return(`{"runImage": {"image": "some/run"}}`, nil)
			mockImageFactory.EXPECT().NewLocal("custom/builder", false).Return(mockBuilderImage, nil)

			mockRunImage := mocks.NewMockImage(mockController)
			mockRunImage.EXPECT().Label("io.buildpacks.stack.id").Return("some.stack.id", nil)
			mockRunImage.EXPECT().Found().Return(true, nil)
			mockImageFactory.EXPECT().NewLocal("some/run", false).Return(mockRunImage, nil)

			config, err := factory.BuildConfigFromFlags(&pack.BuildFlags{
				NoPull:   true,
				RepoName: "some/app",
				Builder:  "custom/builder",
			})
			h.AssertNil(t, err)
			h.AssertEq(t, config.RunImage, "some/run")
			h.AssertEq(t, config.Builder, "custom/builder")
		})

		it("selects run images with matching registry", func() {
			mockBuilderImage := mocks.NewMockImage(mockController)
			mockBuilderImage.EXPECT().Label("io.buildpacks.stack.id").Return("some.stack.id", nil)
			mockBuilderImage.EXPECT().Label("io.buildpacks.builder.metadata").
				Return(`{"runImage": {"image": "some/run", "mirrors": ["registry.com/some/run"]}}`, nil)
			mockImageFactory.EXPECT().NewLocal("some/builder", true).Return(mockBuilderImage, nil)

			mockRunImage := mocks.NewMockImage(mockController)
			mockRunImage.EXPECT().Label("io.buildpacks.stack.id").Return("some.stack.id", nil)
			mockRunImage.EXPECT().Found().Return(true, nil)
			mockImageFactory.EXPECT().NewLocal("registry.com/some/run", true).Return(mockRunImage, nil)

			config, err := factory.BuildConfigFromFlags(&pack.BuildFlags{
				RepoName: "registry.com/some/app",
				Builder:  "some/builder",
			})
			h.AssertNil(t, err)
			h.AssertEq(t, config.RunImage, "registry.com/some/run")
			h.AssertEq(t, config.Builder, "some/builder")
		})

		when("both builder and local override run images have a matching registry", func() {
			it.Before(func() {
				factory.Config.RunImages = []config.RunImage{
					{
						Image:   "default/run",
						Mirrors: []string{"registry.com/override/run"},
					},
				}

				mockBuilderImage := mocks.NewMockImage(mockController)
				mockBuilderImage.EXPECT().Label("io.buildpacks.stack.id").Return("some.stack.id", nil)
				mockBuilderImage.EXPECT().Label("io.buildpacks.builder.metadata").
					Return(`{"runImage": {"image": "default/run", "mirrors": ["registry.com/default/run"]}}`, nil)
				mockImageFactory.EXPECT().NewLocal("some/builder", true).Return(mockBuilderImage, nil)

				mockRunImage := mocks.NewMockImage(mockController)
				mockRunImage.EXPECT().Label("io.buildpacks.stack.id").Return("some.stack.id", nil)
				mockRunImage.EXPECT().Found().Return(true, nil)
				mockImageFactory.EXPECT().NewLocal("registry.com/override/run", true).Return(mockRunImage, nil)
			})

			it("selects from local override run images first", func() {
				config, err := factory.BuildConfigFromFlags(&pack.BuildFlags{
					RepoName: "registry.com/some/app",
					Builder:  "some/builder",
				})
				h.AssertNil(t, err)
				h.AssertEq(t, config.RunImage, "registry.com/override/run")
				h.AssertEq(t, config.Builder, "some/builder")
			})
		})

		it("uses a remote run image when --publish is passed", func() {
			mockBuilderImage := mocks.NewMockImage(mockController)
			mockBuilderImage.EXPECT().Label("io.buildpacks.stack.id").Return("some.stack.id", nil)
			mockBuilderImage.EXPECT().Label("io.buildpacks.builder.metadata").Return(`{"runImage": {"image": "some/run"}}`, nil)
			mockImageFactory.EXPECT().NewLocal("some/builder", true).Return(mockBuilderImage, nil)

			mockRunImage := mocks.NewMockImage(mockController)
			mockRunImage.EXPECT().Label("io.buildpacks.stack.id").Return("some.stack.id", nil)
			mockRunImage.EXPECT().Found().Return(true, nil)
			mockImageFactory.EXPECT().NewRemote("some/run").Return(mockRunImage, nil)

			config, err := factory.BuildConfigFromFlags(&pack.BuildFlags{
				RepoName: "some/app",
				Builder:  "some/builder",
				Publish:  true,
			})
			h.AssertNil(t, err)
			h.AssertEq(t, config.RunImage, "some/run")
			h.AssertEq(t, config.Builder, "some/builder")
		})

		it("allows run-image from flags if the stacks match", func() {
			mockBuilderImage := mocks.NewMockImage(mockController)
			mockBuilderImage.EXPECT().Label("io.buildpacks.stack.id").Return("some.stack.id", nil)
			mockImageFactory.EXPECT().NewLocal("some/builder", true).Return(mockBuilderImage, nil)

			mockRunImage := mocks.NewMockImage(mockController)
			mockRunImage.EXPECT().Label("io.buildpacks.stack.id").Return("some.stack.id", nil)
			mockRunImage.EXPECT().Found().Return(true, nil)
			mockImageFactory.EXPECT().NewRemote("override/run").Return(mockRunImage, nil)

			config, err := factory.BuildConfigFromFlags(&pack.BuildFlags{
				RepoName: "some/app",
				Builder:  "some/builder",
				RunImage: "override/run",
				Publish:  true,
			})
			h.AssertNil(t, err)
			h.AssertEq(t, config.RunImage, "override/run")
			h.AssertEq(t, config.Builder, "some/builder")
		})

		it("doesn't allow run-image from flags if the stacks are different", func() {
			mockBuilderImage := mocks.NewMockImage(mockController)
			mockBuilderImage.EXPECT().Label("io.buildpacks.stack.id").Return("some.stack.id", nil)
			mockImageFactory.EXPECT().NewLocal("some/builder", true).Return(mockBuilderImage, nil)

			mockRunImage := mocks.NewMockImage(mockController)
			mockRunImage.EXPECT().Label("io.buildpacks.stack.id").Return("other.stack.id", nil)
			mockRunImage.EXPECT().Found().Return(true, nil)
			mockImageFactory.EXPECT().NewRemote("override/run").Return(mockRunImage, nil)

			_, err := factory.BuildConfigFromFlags(&pack.BuildFlags{
				RepoName: "some/app",
				Builder:  "some/builder",
				RunImage: "override/run",
				Publish:  true,
			})
			h.AssertError(t, err, "invalid stack: stack 'other.stack.id' from run image 'override/run' does not match stack 'some.stack.id' from builder image 'some/builder'")
		})

		it("uses working dir if appDir is set to placeholder value", func() {
			mockBuilderImage := mocks.NewMockImage(mockController)
			mockBuilderImage.EXPECT().Label("io.buildpacks.stack.id").Return("some.stack.id", nil)
			mockBuilderImage.EXPECT().Label("io.buildpacks.builder.metadata").Return(`{"runImage": {"image": "some/run"}}`, nil)
			mockImageFactory.EXPECT().NewLocal("some/builder", true).Return(mockBuilderImage, nil)

			mockRunImage := mocks.NewMockImage(mockController)
			mockRunImage.EXPECT().Label("io.buildpacks.stack.id").Return("some.stack.id", nil)
			mockRunImage.EXPECT().Found().Return(true, nil)
			mockImageFactory.EXPECT().NewRemote("some/run").Return(mockRunImage, nil)

			config, err := factory.BuildConfigFromFlags(&pack.BuildFlags{
				RepoName: "some/app",
				Builder:  "some/builder",
				Publish:  true,
				AppDir:   "",
			})
			h.AssertNil(t, err)
			h.AssertEq(t, config.RunImage, "some/run")
			h.AssertEq(t, config.Builder, "some/builder")
			h.AssertEq(t, config.LifecycleConfig.AppDir, os.Getenv("PWD"))
		})

		it("returns an error when the builder stack label is missing", func() {
			mockBuilderImage := mocks.NewMockImage(mockController)
			mockBuilderImage.EXPECT().Label("io.buildpacks.stack.id").Return("", nil)
			mockImageFactory.EXPECT().NewLocal("some/builder", true).Return(mockBuilderImage, nil)

			_, err := factory.BuildConfigFromFlags(&pack.BuildFlags{
				RepoName: "some/app",
				Builder:  "some/builder",
			})
			h.AssertError(t, err, "invalid builder image 'some/builder': missing required label 'io.buildpacks.stack.id'")
		})

		it("returns an error when the builder stack label is empty", func() {
			mockBuilderImage := mocks.NewMockImage(mockController)
			mockBuilderImage.EXPECT().Label("io.buildpacks.stack.id").Return("", nil)
			mockImageFactory.EXPECT().NewLocal("some/builder", true).Return(mockBuilderImage, nil)

			_, err := factory.BuildConfigFromFlags(&pack.BuildFlags{
				RepoName: "some/app",
				Builder:  "some/builder",
			})
			h.AssertError(t, err, "invalid builder image 'some/builder': missing required label 'io.buildpacks.stack.id'")
		})

		it("returns an error when the builder metadata label is missing", func() {
			mockBuilderImage := mocks.NewMockImage(mockController)
			mockBuilderImage.EXPECT().Label("io.buildpacks.stack.id").Return("some.stack.id", nil)
			mockBuilderImage.EXPECT().Label("io.buildpacks.builder.metadata").Return("", nil)
			mockImageFactory.EXPECT().NewLocal("some/builder", true).Return(mockBuilderImage, nil)

			_, err := factory.BuildConfigFromFlags(&pack.BuildFlags{
				RepoName: "some/app",
				Builder:  "some/builder",
			})
			h.AssertError(t, err, "invalid builder image 'some/builder': missing required label 'io.buildpacks.builder.metadata' -- try recreating builder")
		})

		it("returns an error when the builder metadata label is unparsable", func() {
			mockBuilderImage := mocks.NewMockImage(mockController)
			mockBuilderImage.EXPECT().Label("io.buildpacks.stack.id").Return("some.stack.id", nil)
			mockBuilderImage.EXPECT().Label("io.buildpacks.builder.metadata").Return("junk", nil)
			mockImageFactory.EXPECT().NewLocal("some/builder", true).Return(mockBuilderImage, nil)

			_, err := factory.BuildConfigFromFlags(&pack.BuildFlags{
				RepoName: "some/app",
				Builder:  "some/builder",
			})
			h.AssertError(t, err, "invalid builder image metadata: invalid character 'j' looking for beginning of value")
		})

		it("returns an error if remote run image doesn't exist in remote on published builds", func() {
			mockBuilderImage := mocks.NewMockImage(mockController)
			mockBuilderImage.EXPECT().Label("io.buildpacks.stack.id").Return("some.stack.id", nil)
			mockImageFactory.EXPECT().NewLocal("some/builder", true).Return(mockBuilderImage, nil)

			mockRunImage := mocks.NewMockImage(mockController)
			mockRunImage.EXPECT().Found().Return(false, nil)
			mockImageFactory.EXPECT().NewRemote("some/run").Return(mockRunImage, nil)

			_, err := factory.BuildConfigFromFlags(&pack.BuildFlags{
				RepoName: "some/app",
				Builder:  "some/builder",
				RunImage: "some/run",
				Publish:  true,
			})
			h.AssertError(t, err, "remote run image 'some/run' does not exist")
		})

		it("returns an error if local run image doesn't exist locally on local builds", func() {
			mockBuilderImage := mocks.NewMockImage(mockController)
			mockBuilderImage.EXPECT().Label("io.buildpacks.stack.id").Return("some.stack.id", nil)
			mockImageFactory.EXPECT().NewLocal("some/builder", true).Return(mockBuilderImage, nil)

			mockRunImage := mocks.NewMockImage(mockController)
			mockRunImage.EXPECT().Found().Return(false, nil)
			mockImageFactory.EXPECT().NewLocal("some/run", gomock.Any()).Return(mockRunImage, nil)

			_, err := factory.BuildConfigFromFlags(&pack.BuildFlags{
				RepoName: "some/app",
				Builder:  "some/builder",
				RunImage: "some/run",
				Publish:  false,
			})
			h.AssertError(t, err, "local run image 'some/run' does not exist")
		})

		it("sets Env", func() {
			mockBuilderImage := mocks.NewMockImage(mockController)
			mockBuilderImage.EXPECT().Label("io.buildpacks.stack.id").Return("some.stack.id", nil)
			mockBuilderImage.EXPECT().Label("io.buildpacks.builder.metadata").Return(`{"runImage": {"image": "some/run"}}`, nil)
			mockImageFactory.EXPECT().NewLocal("some/builder", true).Return(mockBuilderImage, nil)

			mockRunImage := mocks.NewMockImage(mockController)
			mockRunImage.EXPECT().Label("io.buildpacks.stack.id").Return("some.stack.id", nil)
			mockRunImage.EXPECT().Found().Return(true, nil)
			mockImageFactory.EXPECT().NewLocal("some/run", true).Return(mockRunImage, nil)

			config, err := factory.BuildConfigFromFlags(&pack.BuildFlags{
				RepoName: "some/app",
				Builder:  "some/builder",
				Env: []string{
					"VAR1=value1",
					"VAR2=value2 with spaces",
					"PATH",
				},
			})
			h.AssertNil(t, err)
			h.AssertEq(t, config.Env, map[string]string{
				"VAR1": "value1",
				"VAR2": "value2 with spaces",
				"PATH": os.Getenv("PATH"),
			})
			h.AssertNotEq(t, os.Getenv("PATH"), "")
		})

		it("sets EnvFile", func() {
			mockBuilderImage := mocks.NewMockImage(mockController)
			mockBuilderImage.EXPECT().Label("io.buildpacks.stack.id").Return("some.stack.id", nil)
			mockBuilderImage.EXPECT().Label("io.buildpacks.builder.metadata").Return(`{"runImage": {"image": "some/run"}}`, nil)
			mockImageFactory.EXPECT().NewLocal("some/builder", true).Return(mockBuilderImage, nil)

			mockRunImage := mocks.NewMockImage(mockController)
			mockRunImage.EXPECT().Label("io.buildpacks.stack.id").Return("some.stack.id", nil)
			mockRunImage.EXPECT().Found().Return(true, nil)
			mockImageFactory.EXPECT().NewLocal("some/run", true).Return(mockRunImage, nil)

			envFile, err := ioutil.TempFile("", "pack.build.envfile")
			h.AssertNil(t, err)
			defer os.Remove(envFile.Name())

			_, err = envFile.Write([]byte(`
VAR1=value1
VAR2=value2 with spaces
PATH
				`))
			h.AssertNil(t, err)
			envFile.Close()

			config, err := factory.BuildConfigFromFlags(&pack.BuildFlags{
				RepoName: "some/app",
				Builder:  "some/builder",
				EnvFile:  envFile.Name(),
			})
			h.AssertNil(t, err)
<<<<<<< HEAD
			h.AssertEq(t, config.Env, map[string]string{
=======
			h.AssertEq(t, config.LifecycleConfig.EnvFile, map[string]string{
>>>>>>> e67747e7
				"VAR1": "value1",
				"VAR2": "value2 with spaces",
				"PATH": os.Getenv("PATH"),
			})
			h.AssertNotEq(t, os.Getenv("PATH"), "")
		})

		it("sets EnvFile with Env overrides", func() {
			mockBuilderImage := mocks.NewMockImage(mockController)
			mockBuilderImage.EXPECT().Label("io.buildpacks.stack.id").Return("some.stack.id", nil)
			mockBuilderImage.EXPECT().Label("io.buildpacks.builder.metadata").Return(`{"runImage": {"image": "some/run"}}`, nil)
			mockImageFactory.EXPECT().NewLocal("some/builder", true).Return(mockBuilderImage, nil)

			mockRunImage := mocks.NewMockImage(mockController)
			mockRunImage.EXPECT().Label("io.buildpacks.stack.id").Return("some.stack.id", nil)
			mockRunImage.EXPECT().Found().Return(true, nil)
			mockImageFactory.EXPECT().NewLocal("some/run", true).Return(mockRunImage, nil)

			envFile, err := ioutil.TempFile("", "pack.build.envfile")
			h.AssertNil(t, err)
			defer os.Remove(envFile.Name())

			_, err = envFile.Write([]byte(`
VAR1=value1
VAR2=value2 with spaces	
PATH
				`))
			h.AssertNil(t, err)
			envFile.Close()

			config, err := factory.BuildConfigFromFlags(&pack.BuildFlags{
				RepoName: "some/app",
				Builder:  "some/builder",
				EnvFile:  envFile.Name(),
				Env:      []string{"VAR1=override1"},
			})
			h.AssertNil(t, err)
			h.AssertEq(t, config.Env, map[string]string{
				"VAR1": "override1",
				"VAR2": "value2 with spaces",
				"PATH": os.Getenv("PATH"),
			})
			h.AssertNotEq(t, os.Getenv("PATH"), "")
		})
	}, spec.Parallel())
<<<<<<< HEAD

	when("#Detect", func() {
		var (
			mockDockerCli *mocks.MockDocker
			mockCache     *mocks.MockCache
			mockFS        *mocks.MockFS
		)

		it.Before(func() {
			mockCache = mocks.NewMockCache(mockController)
			mockDockerCli = mocks.NewMockDocker(mockController)
			mockFS = mocks.NewMockFS(mockController)

			subject.Cache = mockCache
			subject.Cli = mockDockerCli
			subject.FS = mockFS
		})

		when("clear cache flag is set to true", func() {
			it.Before(func() {
				subject.ClearCache = true
			})

			when("when fails to clear the cache", func() {
				it.Before(func() {
					mockCache.EXPECT().Clear(ctx).Return(errors.New("something went wrong"))
				})

				it("returns error", func() {
					err := subject.Detect(ctx)
					h.AssertError(t, err, "clearing cache: something went wrong")
				})
			})
		})

		when("fails to create a container", func() {
			it.Before(func() {
				mockCache.EXPECT().Volume().Return("some-volume-name")

				mockDockerCli.EXPECT().ContainerCreate(ctx, &container.Config{
					Image: defaultBuilderName,
					Cmd: []string{
						"/lifecycle/detector",
						"-buildpacks", "/buildpacks",
						"-order", "/buildpacks/order.toml",
						"-group", "/workspace/group.toml",
						"-plan", "/workspace/plan.toml",
					},
					Labels: map[string]string{"author": "pack"},
				},
					&container.HostConfig{
						Binds: []string{"some-volume-name:/workspace:"},
					}, nil, "").Return(container.ContainerCreateCreatedBody{}, errors.New("unable to create container"))
			})

			it("returns error", func() {
				err := subject.Detect(ctx)
				h.AssertError(t, err, "create detect container: unable to create container")
			})
		})

		when("creates a new container", func() {
			it.Before(func() {
				mockDockerCli.EXPECT().ContainerCreate(ctx, &container.Config{
					Image: defaultBuilderName,
					Cmd: []string{
						"/lifecycle/detector",
						"-buildpacks", "/buildpacks",
						"-order", "/buildpacks/order.toml",
						"-group", "/workspace/group.toml",
						"-plan", "/workspace/plan.toml",
					},
					Labels: map[string]string{"author": "pack"},
				},
					&container.HostConfig{
						Binds: []string{"some-volume-name:/workspace:"},
					}, nil, "").Return(container.ContainerCreateCreatedBody{
					ID: "container-id",
				}, nil)

				mockDockerCli.EXPECT().ContainerRemove(context.TODO(), "container-id", dockertypes.ContainerRemoveOptions{Force: true})
			})

			when("no buildpacks are provided", func() {
				it.Before(func() {
					subject.Buildpacks = []string{}
					mockCache.EXPECT().Volume().Return("some-volume-name").AnyTimes()
				})

				when("fails to copy the application to the container", func() {
					it.Before(func() {
						errChan := make(chan error, 1)
						mockFS.EXPECT().CreateTarReader("acceptance/testdata/node_app", "/workspace/app", 0, 0).Return(nil, errChan)
						mockDockerCli.EXPECT().CopyToContainer(ctx, "container-id", "/", nil, dockertypes.CopyToContainerOptions{}).Return(errors.New("error copy"))
					})
					it("returns an error", func() {
						err := subject.Detect(ctx)
						h.AssertError(t, err, "copy app to workspace volume: error copy")
					})
				})

				when("copies the application to the container", func() {
					it.Before(func() {
						errChan := make(chan error, 1)
						errChan <- nil
						mockFS.EXPECT().CreateTarReader("acceptance/testdata/node_app", "/workspace/app", 0, 0).Return(nil, errChan)
						mockDockerCli.EXPECT().CopyToContainer(ctx, "container-id", "/", nil, dockertypes.CopyToContainerOptions{}).Return(nil)
					})

					when("cannot retrieve the pack UID and GID", func() {
						it.Before(func() {
							mockDockerCli.EXPECT().ImageInspectWithRaw(ctx, defaultBuilderName).Return(dockertypes.ImageInspect{}, nil, errors.New("inspect image error"))
						})

						it("returns an error", func() {
							err := subject.Detect(ctx)
							h.AssertError(t, err, "get pack uid gid: reading builder env variables: inspect image error")
						})
					})

					when("can retrieve pack UID and GID", func() {
						it.Before(func() {
							mockDockerCli.EXPECT().ImageInspectWithRaw(ctx, defaultBuilderName).Return(dockertypes.ImageInspect{
								Config: &container.Config{
									Env: []string{
										"PACK_USER_ID=0000000",
										"PACK_GROUP_ID=8888888",
									},
								},
							}, nil, nil)
						})

						when("unable to change owner of the app directory", func() {
							it.Before(func() {
								mockDockerCli.EXPECT().ContainerCreate(ctx, &container.Config{
									Image: defaultBuilderName,
									Cmd: []string{
										"chown",
										"-R", "0:8888888",
										"/workspace/app",
									},
									User:   "root",
									Labels: map[string]string{"author": "pack"},
								},
									&container.HostConfig{
										Binds: []string{"some-volume-name:/workspace:"},
									}, nil, "").Return(container.ContainerCreateCreatedBody{}, errors.New("error chown"))
							})
							it("returns an error", func() {
								err := subject.Detect(ctx)
								h.AssertError(t, err, "chown app to workspace volume: error chown")
							})
						})

						when("changes the ownership of the app directory", func() {
							it.Before(func() {
								mockDockerCli.EXPECT().ContainerCreate(ctx, &container.Config{
									Image: defaultBuilderName,
									Cmd: []string{
										"chown",
										"-R", "0:8888888",
										"/workspace/app",
									},
									User:   "root",
									Labels: map[string]string{"author": "pack"},
								},
									&container.HostConfig{
										Binds: []string{"some-volume-name:/workspace:"},
									}, nil, "").Return(container.ContainerCreateCreatedBody{
									ID: "some-other-container-id",
								}, nil)
								mockDockerCli.EXPECT().ContainerRemove(context.TODO(), "some-other-container-id", dockertypes.ContainerRemoveOptions{Force: true})
								mockDockerCli.EXPECT().RunContainer(ctx, "some-other-container-id", logger.VerboseWriter(), logger.VerboseErrorWriter()).Return(nil)
							})

							when("doesn't need to copy environment variables", func() {
								it.Before(func() {
									subject.Env = map[string]string{}
								})

								when("fails to run the detect container", func() {
									it.Before(func() {
										mockDockerCli.EXPECT().RunContainer(
											ctx,
											"container-id",
											logger.VerboseWriter().WithPrefix("detector"),
											logger.VerboseErrorWriter().WithPrefix("detector")).Return(errors.New("fatal error"))
									})

									it("returns an error", func() {
										err := subject.Detect(ctx)
										h.AssertError(t, err, "run detect container: fatal error")
									})
								})

								when("runs the detect container successfuly", func() {
									it.Before(func() {
										mockDockerCli.EXPECT().RunContainer(
											ctx,
											"container-id",
											logger.VerboseWriter().WithPrefix("detector"),
											logger.VerboseErrorWriter().WithPrefix("detector")).Return(nil)
									})

									it("returns no error", func() {
										err := subject.Detect(ctx)
										h.AssertNil(t, err)
									})
								})
							})
						})
					})
				})
			})

			when("buildpacks are provided", func() {
				it.Before(func() {
					subject.Buildpacks = []string{"buildpack1", "buildpack2"}
					mockCache.EXPECT().Volume().Return("some-volume-name").AnyTimes()
				})

				when("copies the buildpacks to the container", func() {
					it.Before(func() {
						errChan := make(chan error, 2)
						errChan <- nil
						errChan <- nil
						mockFS.EXPECT().CreateTarReader("buildpack1", "/buildpacks/...", 0, 0).Return(nil, errChan)
						mockDockerCli.EXPECT().CopyToContainer(ctx, "container-id", "/", nil, dockertypes.CopyToContainerOptions{}).Return(nil)
						mockFS.EXPECT().CreateTarReader("buildpack2", "/buildpacks/...", 0, 0).Return(nil, errChan)
						mockDockerCli.EXPECT().CopyToContainer(ctx, "container-id", "/", nil, dockertypes.CopyToContainerOptions{}).Return(nil)
					})

					when("copies the application to the container", func() {
						it.Before(func() {
							errChan := make(chan error, 1)
							errChan <- nil
							mockFS.EXPECT().CreateTarReader("acceptance/testdata/node_app", "/workspace/app", 0, 0).Return(nil, errChan)
							mockDockerCli.EXPECT().CopyToContainer(ctx, "container-id", "/", nil, dockertypes.CopyToContainerOptions{}).Return(nil)
						})

						when("can retrieve pack UID and GID", func() {
							it.Before(func() {
								mockDockerCli.EXPECT().ImageInspectWithRaw(ctx, defaultBuilderName).Return(dockertypes.ImageInspect{
									Config: &container.Config{
										Env: []string{
											"PACK_USER_ID=0000000",
											"PACK_GROUP_ID=8888888",
										},
									},
								}, nil, nil)
							})

							when("changes the ownership of the app directory", func() {
								it.Before(func() {
									mockDockerCli.EXPECT().ContainerCreate(ctx, &container.Config{
										Image: defaultBuilderName,
										Cmd: []string{
											"chown",
											"-R", "0:8888888",
											"/workspace/app",
										},
										User:   "root",
										Labels: map[string]string{"author": "pack"},
									},
										&container.HostConfig{
											Binds: []string{"some-volume-name:/workspace:"},
										}, nil, "").Return(container.ContainerCreateCreatedBody{
										ID: "some-other-container-id",
									}, nil)
									mockDockerCli.EXPECT().ContainerRemove(context.TODO(), "some-other-container-id", dockertypes.ContainerRemoveOptions{Force: true})
									mockDockerCli.EXPECT().RunContainer(ctx, "some-other-container-id", logger.VerboseWriter(), logger.VerboseErrorWriter()).Return(nil)
								})

								when("creates the toml file", func() {
									it.Before(func() {
										mockFS.EXPECT().CreateSingleFileTar("/buildpacks/order.toml", gomock.Any()).Return(nil, nil)
									})
									when("copies the toml file to the container", func() {
										it.Before(func() {
											mockDockerCli.EXPECT().CopyToContainer(ctx, "container-id", "/", nil, dockertypes.CopyToContainerOptions{}).Return(nil)
										})

										when("doesn't need to copy environment variables", func() {
											it.Before(func() {
												subject.Env = map[string]string{}
											})

											when("fails to run the detect container", func() {
												it.Before(func() {
													mockDockerCli.EXPECT().RunContainer(
														ctx,
														"container-id",
														logger.VerboseWriter().WithPrefix("detector"),
														logger.VerboseErrorWriter().WithPrefix("detector")).Return(errors.New("fatal error"))
												})

												it("returns an error", func() {
													err := subject.Detect(ctx)
													h.AssertError(t, err, "run detect container: fatal error")
												})
											})

											when("runs the detect container successfuly", func() {
												it.Before(func() {
													mockDockerCli.EXPECT().RunContainer(
														ctx,
														"container-id",
														logger.VerboseWriter().WithPrefix("detector"),
														logger.VerboseErrorWriter().WithPrefix("detector")).Return(nil)
												})

												it("returns no error", func() {
													err := subject.Detect(ctx)
													h.AssertNil(t, err)
												})
											})
										})
									})
								})
							})
						})
					})
				})

			})

			when("the process is terminated", func() {
				it.Before(func() {
					errChan := make(chan error, 1)
					errChan <- nil
					mockFS.EXPECT().CreateTarReader("acceptance/testdata/node_app", "/workspace/app", 0, 0).Return(nil, errChan)
					mockCache.EXPECT().Volume().Return("some-volume-name").AnyTimes()
				})
				it("stops the running container and cleans up", func() {
					mockDockerCli.EXPECT().
						CopyToContainer(ctx, "container-id", "/", nil, dockertypes.CopyToContainerOptions{}).
						DoAndReturn(func(ctx context.Context, arg0, arg1, arg2, arg3 interface{}) error {
							select {
							case <-ctx.Done():
								return ctx.Err()
							}
						})

					mockDockerCli.EXPECT().
						ContainerRemove(gomock.Any(), "container-id", dockertypes.ContainerRemoveOptions{Force: true}).
						DoAndReturn(func(_ context.Context, containerID string, options dockertypes.ContainerRemoveOptions) error {
							h.AssertError(t, ctx.Err(), "context canceled")
							return nil
						})

					time.AfterFunc(time.Second*1, cancelFunc)

					err := subject.Detect(ctx)
					h.AssertContains(t, err.Error(), "context canceled")
				})
			})
		})

	}, spec.Parallel())

	// TODO: Missing Unit tests for the other lifecycle steps
=======
>>>>>>> e67747e7
}<|MERGE_RESOLUTION|>--- conflicted
+++ resolved
@@ -369,7 +369,7 @@
 				},
 			})
 			h.AssertNil(t, err)
-			h.AssertEq(t, config.Env, map[string]string{
+			h.AssertEq(t, config.LifecycleConfig.Env, map[string]string{
 				"VAR1": "value1",
 				"VAR2": "value2 with spaces",
 				"PATH": os.Getenv("PATH"),
@@ -406,11 +406,7 @@
 				EnvFile:  envFile.Name(),
 			})
 			h.AssertNil(t, err)
-<<<<<<< HEAD
-			h.AssertEq(t, config.Env, map[string]string{
-=======
-			h.AssertEq(t, config.LifecycleConfig.EnvFile, map[string]string{
->>>>>>> e67747e7
+			h.AssertEq(t, config.LifecycleConfig.Env, map[string]string{
 				"VAR1": "value1",
 				"VAR2": "value2 with spaces",
 				"PATH": os.Getenv("PATH"),
@@ -448,7 +444,7 @@
 				Env:      []string{"VAR1=override1"},
 			})
 			h.AssertNil(t, err)
-			h.AssertEq(t, config.Env, map[string]string{
+			h.AssertEq(t, config.LifecycleConfig.Env, map[string]string{
 				"VAR1": "override1",
 				"VAR2": "value2 with spaces",
 				"PATH": os.Getenv("PATH"),
@@ -456,368 +452,4 @@
 			h.AssertNotEq(t, os.Getenv("PATH"), "")
 		})
 	}, spec.Parallel())
-<<<<<<< HEAD
-
-	when("#Detect", func() {
-		var (
-			mockDockerCli *mocks.MockDocker
-			mockCache     *mocks.MockCache
-			mockFS        *mocks.MockFS
-		)
-
-		it.Before(func() {
-			mockCache = mocks.NewMockCache(mockController)
-			mockDockerCli = mocks.NewMockDocker(mockController)
-			mockFS = mocks.NewMockFS(mockController)
-
-			subject.Cache = mockCache
-			subject.Cli = mockDockerCli
-			subject.FS = mockFS
-		})
-
-		when("clear cache flag is set to true", func() {
-			it.Before(func() {
-				subject.ClearCache = true
-			})
-
-			when("when fails to clear the cache", func() {
-				it.Before(func() {
-					mockCache.EXPECT().Clear(ctx).Return(errors.New("something went wrong"))
-				})
-
-				it("returns error", func() {
-					err := subject.Detect(ctx)
-					h.AssertError(t, err, "clearing cache: something went wrong")
-				})
-			})
-		})
-
-		when("fails to create a container", func() {
-			it.Before(func() {
-				mockCache.EXPECT().Volume().Return("some-volume-name")
-
-				mockDockerCli.EXPECT().ContainerCreate(ctx, &container.Config{
-					Image: defaultBuilderName,
-					Cmd: []string{
-						"/lifecycle/detector",
-						"-buildpacks", "/buildpacks",
-						"-order", "/buildpacks/order.toml",
-						"-group", "/workspace/group.toml",
-						"-plan", "/workspace/plan.toml",
-					},
-					Labels: map[string]string{"author": "pack"},
-				},
-					&container.HostConfig{
-						Binds: []string{"some-volume-name:/workspace:"},
-					}, nil, "").Return(container.ContainerCreateCreatedBody{}, errors.New("unable to create container"))
-			})
-
-			it("returns error", func() {
-				err := subject.Detect(ctx)
-				h.AssertError(t, err, "create detect container: unable to create container")
-			})
-		})
-
-		when("creates a new container", func() {
-			it.Before(func() {
-				mockDockerCli.EXPECT().ContainerCreate(ctx, &container.Config{
-					Image: defaultBuilderName,
-					Cmd: []string{
-						"/lifecycle/detector",
-						"-buildpacks", "/buildpacks",
-						"-order", "/buildpacks/order.toml",
-						"-group", "/workspace/group.toml",
-						"-plan", "/workspace/plan.toml",
-					},
-					Labels: map[string]string{"author": "pack"},
-				},
-					&container.HostConfig{
-						Binds: []string{"some-volume-name:/workspace:"},
-					}, nil, "").Return(container.ContainerCreateCreatedBody{
-					ID: "container-id",
-				}, nil)
-
-				mockDockerCli.EXPECT().ContainerRemove(context.TODO(), "container-id", dockertypes.ContainerRemoveOptions{Force: true})
-			})
-
-			when("no buildpacks are provided", func() {
-				it.Before(func() {
-					subject.Buildpacks = []string{}
-					mockCache.EXPECT().Volume().Return("some-volume-name").AnyTimes()
-				})
-
-				when("fails to copy the application to the container", func() {
-					it.Before(func() {
-						errChan := make(chan error, 1)
-						mockFS.EXPECT().CreateTarReader("acceptance/testdata/node_app", "/workspace/app", 0, 0).Return(nil, errChan)
-						mockDockerCli.EXPECT().CopyToContainer(ctx, "container-id", "/", nil, dockertypes.CopyToContainerOptions{}).Return(errors.New("error copy"))
-					})
-					it("returns an error", func() {
-						err := subject.Detect(ctx)
-						h.AssertError(t, err, "copy app to workspace volume: error copy")
-					})
-				})
-
-				when("copies the application to the container", func() {
-					it.Before(func() {
-						errChan := make(chan error, 1)
-						errChan <- nil
-						mockFS.EXPECT().CreateTarReader("acceptance/testdata/node_app", "/workspace/app", 0, 0).Return(nil, errChan)
-						mockDockerCli.EXPECT().CopyToContainer(ctx, "container-id", "/", nil, dockertypes.CopyToContainerOptions{}).Return(nil)
-					})
-
-					when("cannot retrieve the pack UID and GID", func() {
-						it.Before(func() {
-							mockDockerCli.EXPECT().ImageInspectWithRaw(ctx, defaultBuilderName).Return(dockertypes.ImageInspect{}, nil, errors.New("inspect image error"))
-						})
-
-						it("returns an error", func() {
-							err := subject.Detect(ctx)
-							h.AssertError(t, err, "get pack uid gid: reading builder env variables: inspect image error")
-						})
-					})
-
-					when("can retrieve pack UID and GID", func() {
-						it.Before(func() {
-							mockDockerCli.EXPECT().ImageInspectWithRaw(ctx, defaultBuilderName).Return(dockertypes.ImageInspect{
-								Config: &container.Config{
-									Env: []string{
-										"PACK_USER_ID=0000000",
-										"PACK_GROUP_ID=8888888",
-									},
-								},
-							}, nil, nil)
-						})
-
-						when("unable to change owner of the app directory", func() {
-							it.Before(func() {
-								mockDockerCli.EXPECT().ContainerCreate(ctx, &container.Config{
-									Image: defaultBuilderName,
-									Cmd: []string{
-										"chown",
-										"-R", "0:8888888",
-										"/workspace/app",
-									},
-									User:   "root",
-									Labels: map[string]string{"author": "pack"},
-								},
-									&container.HostConfig{
-										Binds: []string{"some-volume-name:/workspace:"},
-									}, nil, "").Return(container.ContainerCreateCreatedBody{}, errors.New("error chown"))
-							})
-							it("returns an error", func() {
-								err := subject.Detect(ctx)
-								h.AssertError(t, err, "chown app to workspace volume: error chown")
-							})
-						})
-
-						when("changes the ownership of the app directory", func() {
-							it.Before(func() {
-								mockDockerCli.EXPECT().ContainerCreate(ctx, &container.Config{
-									Image: defaultBuilderName,
-									Cmd: []string{
-										"chown",
-										"-R", "0:8888888",
-										"/workspace/app",
-									},
-									User:   "root",
-									Labels: map[string]string{"author": "pack"},
-								},
-									&container.HostConfig{
-										Binds: []string{"some-volume-name:/workspace:"},
-									}, nil, "").Return(container.ContainerCreateCreatedBody{
-									ID: "some-other-container-id",
-								}, nil)
-								mockDockerCli.EXPECT().ContainerRemove(context.TODO(), "some-other-container-id", dockertypes.ContainerRemoveOptions{Force: true})
-								mockDockerCli.EXPECT().RunContainer(ctx, "some-other-container-id", logger.VerboseWriter(), logger.VerboseErrorWriter()).Return(nil)
-							})
-
-							when("doesn't need to copy environment variables", func() {
-								it.Before(func() {
-									subject.Env = map[string]string{}
-								})
-
-								when("fails to run the detect container", func() {
-									it.Before(func() {
-										mockDockerCli.EXPECT().RunContainer(
-											ctx,
-											"container-id",
-											logger.VerboseWriter().WithPrefix("detector"),
-											logger.VerboseErrorWriter().WithPrefix("detector")).Return(errors.New("fatal error"))
-									})
-
-									it("returns an error", func() {
-										err := subject.Detect(ctx)
-										h.AssertError(t, err, "run detect container: fatal error")
-									})
-								})
-
-								when("runs the detect container successfuly", func() {
-									it.Before(func() {
-										mockDockerCli.EXPECT().RunContainer(
-											ctx,
-											"container-id",
-											logger.VerboseWriter().WithPrefix("detector"),
-											logger.VerboseErrorWriter().WithPrefix("detector")).Return(nil)
-									})
-
-									it("returns no error", func() {
-										err := subject.Detect(ctx)
-										h.AssertNil(t, err)
-									})
-								})
-							})
-						})
-					})
-				})
-			})
-
-			when("buildpacks are provided", func() {
-				it.Before(func() {
-					subject.Buildpacks = []string{"buildpack1", "buildpack2"}
-					mockCache.EXPECT().Volume().Return("some-volume-name").AnyTimes()
-				})
-
-				when("copies the buildpacks to the container", func() {
-					it.Before(func() {
-						errChan := make(chan error, 2)
-						errChan <- nil
-						errChan <- nil
-						mockFS.EXPECT().CreateTarReader("buildpack1", "/buildpacks/...", 0, 0).Return(nil, errChan)
-						mockDockerCli.EXPECT().CopyToContainer(ctx, "container-id", "/", nil, dockertypes.CopyToContainerOptions{}).Return(nil)
-						mockFS.EXPECT().CreateTarReader("buildpack2", "/buildpacks/...", 0, 0).Return(nil, errChan)
-						mockDockerCli.EXPECT().CopyToContainer(ctx, "container-id", "/", nil, dockertypes.CopyToContainerOptions{}).Return(nil)
-					})
-
-					when("copies the application to the container", func() {
-						it.Before(func() {
-							errChan := make(chan error, 1)
-							errChan <- nil
-							mockFS.EXPECT().CreateTarReader("acceptance/testdata/node_app", "/workspace/app", 0, 0).Return(nil, errChan)
-							mockDockerCli.EXPECT().CopyToContainer(ctx, "container-id", "/", nil, dockertypes.CopyToContainerOptions{}).Return(nil)
-						})
-
-						when("can retrieve pack UID and GID", func() {
-							it.Before(func() {
-								mockDockerCli.EXPECT().ImageInspectWithRaw(ctx, defaultBuilderName).Return(dockertypes.ImageInspect{
-									Config: &container.Config{
-										Env: []string{
-											"PACK_USER_ID=0000000",
-											"PACK_GROUP_ID=8888888",
-										},
-									},
-								}, nil, nil)
-							})
-
-							when("changes the ownership of the app directory", func() {
-								it.Before(func() {
-									mockDockerCli.EXPECT().ContainerCreate(ctx, &container.Config{
-										Image: defaultBuilderName,
-										Cmd: []string{
-											"chown",
-											"-R", "0:8888888",
-											"/workspace/app",
-										},
-										User:   "root",
-										Labels: map[string]string{"author": "pack"},
-									},
-										&container.HostConfig{
-											Binds: []string{"some-volume-name:/workspace:"},
-										}, nil, "").Return(container.ContainerCreateCreatedBody{
-										ID: "some-other-container-id",
-									}, nil)
-									mockDockerCli.EXPECT().ContainerRemove(context.TODO(), "some-other-container-id", dockertypes.ContainerRemoveOptions{Force: true})
-									mockDockerCli.EXPECT().RunContainer(ctx, "some-other-container-id", logger.VerboseWriter(), logger.VerboseErrorWriter()).Return(nil)
-								})
-
-								when("creates the toml file", func() {
-									it.Before(func() {
-										mockFS.EXPECT().CreateSingleFileTar("/buildpacks/order.toml", gomock.Any()).Return(nil, nil)
-									})
-									when("copies the toml file to the container", func() {
-										it.Before(func() {
-											mockDockerCli.EXPECT().CopyToContainer(ctx, "container-id", "/", nil, dockertypes.CopyToContainerOptions{}).Return(nil)
-										})
-
-										when("doesn't need to copy environment variables", func() {
-											it.Before(func() {
-												subject.Env = map[string]string{}
-											})
-
-											when("fails to run the detect container", func() {
-												it.Before(func() {
-													mockDockerCli.EXPECT().RunContainer(
-														ctx,
-														"container-id",
-														logger.VerboseWriter().WithPrefix("detector"),
-														logger.VerboseErrorWriter().WithPrefix("detector")).Return(errors.New("fatal error"))
-												})
-
-												it("returns an error", func() {
-													err := subject.Detect(ctx)
-													h.AssertError(t, err, "run detect container: fatal error")
-												})
-											})
-
-											when("runs the detect container successfuly", func() {
-												it.Before(func() {
-													mockDockerCli.EXPECT().RunContainer(
-														ctx,
-														"container-id",
-														logger.VerboseWriter().WithPrefix("detector"),
-														logger.VerboseErrorWriter().WithPrefix("detector")).Return(nil)
-												})
-
-												it("returns no error", func() {
-													err := subject.Detect(ctx)
-													h.AssertNil(t, err)
-												})
-											})
-										})
-									})
-								})
-							})
-						})
-					})
-				})
-
-			})
-
-			when("the process is terminated", func() {
-				it.Before(func() {
-					errChan := make(chan error, 1)
-					errChan <- nil
-					mockFS.EXPECT().CreateTarReader("acceptance/testdata/node_app", "/workspace/app", 0, 0).Return(nil, errChan)
-					mockCache.EXPECT().Volume().Return("some-volume-name").AnyTimes()
-				})
-				it("stops the running container and cleans up", func() {
-					mockDockerCli.EXPECT().
-						CopyToContainer(ctx, "container-id", "/", nil, dockertypes.CopyToContainerOptions{}).
-						DoAndReturn(func(ctx context.Context, arg0, arg1, arg2, arg3 interface{}) error {
-							select {
-							case <-ctx.Done():
-								return ctx.Err()
-							}
-						})
-
-					mockDockerCli.EXPECT().
-						ContainerRemove(gomock.Any(), "container-id", dockertypes.ContainerRemoveOptions{Force: true}).
-						DoAndReturn(func(_ context.Context, containerID string, options dockertypes.ContainerRemoveOptions) error {
-							h.AssertError(t, ctx.Err(), "context canceled")
-							return nil
-						})
-
-					time.AfterFunc(time.Second*1, cancelFunc)
-
-					err := subject.Detect(ctx)
-					h.AssertContains(t, err.Error(), "context canceled")
-				})
-			})
-		})
-
-	}, spec.Parallel())
-
-	// TODO: Missing Unit tests for the other lifecycle steps
-=======
->>>>>>> e67747e7
 }